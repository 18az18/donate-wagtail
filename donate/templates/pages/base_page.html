{% extends "base.html" %}

<<<<<<< HEAD
=======
{% load i18n navigation_tags %}

>>>>>>> dee61b98
{% block meta_tags %}
    <meta name="twitter:card" content="summary" />
    <meta name="twitter:title" content="{{ page.title }}" />

    {# facebook opengraph tags #}
    <meta property="og:type" content="website" />
    <meta property="og:url" content="{{ page.url }}" />
    <meta property="og:title" content="{{ page.title }}" />
{% endblock meta_tags %}

{% block body_top %}
{% endblock body_top %}

{% block navigation %}
    <nav class="primary-nav" role="navigation" aria-label="Primary" data-primary-nav>
        <ul class="primary-nav__container" role="menubar">
            <li class="nav-item nav-item--primary" role="presentation">
                <a class="nav-item__link" href="https://foundation.mozilla.org/initiatives" data-nav-tab-index>{% trans "Initiatives" %}</a>
            </li>
            <li class="nav-item nav-item--primary" role="presentation">
                <a class="nav-item__link" href="https://foundation.mozilla.org/participate" data-nav-tab-index>{% trans "Participate" %}</a>
            </li>
            <li class="nav-item nav-item--primary" role="presentation">
                <a class="nav-item__link" href="https://foundation.mozilla.org/internet-health" data-nav-tab-index>{% trans "Internet&nbsp;Health" %}</a>
            </li>
            <li class="nav-item nav-item--primary" role="presentation">
                <a class="nav-item__link" href="https://foundation.mozilla.org/about" data-nav-tab-index>{% trans "About&nbsp;Us" %}</a>
            </li>
        </ul>
    </nav>
{% endblock navigation %}

{% block header %}
    <header class="header">
        <div class="header__container">

            <div class="header__menu-toggle">
                <span class="header__menu-label">{% trans "Menu" %}</span>
                <button class="burger" data-menu-toggle aria-haspopup="true" aria-label="Menu toggle">
                    <div class="burger__bar burger__bar--top"></div>
                    <div class="burger__bar burger__bar--middle"></div>
                    <div class="burger__bar burger__bar--bottom"></div>
                </button>
            </div>

            <a class="header__logo-link" href="/">
                <img class="header__logo" src="/_images/mozilla-logo-white.svg" alt="Mozilla">
            </a>

        </div>
    </header>
{% endblock header %}

{% block footer %}
<div class="footer">
    <div class="footer__container">
        <div class="footer__nav footer-links">
            <ul class="footer-links__container">
                <li class="footer-links__item">
                    <a class="link link--dark-bg" href="https://twitter.com/mozilla" target="_blank" rel="noopener">{% trans "Twitter" %}</a>
                </li>
                <li class="footer-links__item">
                    <a class="link link--dark-bg" href="https://www.facebook.com/mozilla" target="_blank" rel="noopener">{% trans "Facebook" %}</a>
                </li>
                <li class="footer-links__item">
                    <a class="link link--dark-bg" href="https://creativecommons.org/licenses/by/4.0" target="_blank" rel="noopener">{% trans "License" %}</a>
                </li>
                <li class="footer-links__item">
                    <a class="link link--dark-bg" href="https://www.mozilla.org/about/governance/policies/participation/" target="_blank" rel="noopener">{% trans "Participation Guidelines" %}</a>
                </li>
                <li class="footer-links__item">
                    <a class="link link--dark-bg" href="https://www.mozilla.org/about/legal/" target="_blank" rel="noopener">{% trans "Legal Notices" %}</a>
                </li>
                <li class="footer-links__item">
                    <a class="link link--dark-bg" href="https://www.mozilla.org/privacy/" target="_blank" rel="noopener">{% trans "Privacy Policy" %}</a>
                </li>
            </ul>
        </div>
        <div class="footer__info">
            <div class="footer__logo">
                <a class="footer__logo-link" href="https://foundation.mozilla.org">
                    <img class="footer__logo-image" src="/_images/mozilla-logo-black.svg" alt="Mozilla">
                </a>
            </div>
            <div class="footer__legal">
                <p class="license">Mozilla is a global non-profit dedicated to putting you in control of your online experience and shaping the future of the web for the public good. Visit us at <a class="link link--dark-bg" href="https://www.mozilla.org/">mozilla.org</a>.</p>
            </div>
        </div>
    </div>
</div>
{% endblock footer %}<|MERGE_RESOLUTION|>--- conflicted
+++ resolved
@@ -1,10 +1,6 @@
 {% extends "base.html" %}
+{% load i18n %}
 
-<<<<<<< HEAD
-=======
-{% load i18n navigation_tags %}
-
->>>>>>> dee61b98
 {% block meta_tags %}
     <meta name="twitter:card" content="summary" />
     <meta name="twitter:title" content="{{ page.title }}" />
