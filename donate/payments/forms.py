--- conflicted
+++ resolved
@@ -35,11 +35,10 @@
     currency = forms.ChoiceField(choices=constants.CURRENCY_CHOICES)
 
 
-<<<<<<< HEAD
 class UpsellForm(forms.Form):
     amount = forms.DecimalField(min_value=0.01, decimal_places=2)
-=======
+
+
 class NewsletterSignupForm(forms.Form):
     email = forms.EmailField()
-    privacy = forms.BooleanField()
->>>>>>> 4fae9109
+    privacy = forms.BooleanField()