--- conflicted
+++ resolved
@@ -11,29 +11,16 @@
     }
   }
 
-<<<<<<< HEAD
-    &__full {
-        flex-basis: 100%;
-        max-width: 100%;
-        min-width: 100%;
-    }
+  &__full {
+    flex-basis: 100%;
+    max-width: 100%;
+    min-width: 100%;
+  }
 
-    &__primary-col {
-        flex-basis: 100%;
-        max-width: 100%;
-        min-width: 100%;
-
-        @include media-query(tablet-landscape) {
-            flex-basis: 70%;
-            min-width: 70%;
-            max-width: 70%;
-        }
-=======
   &__primary-col {
     flex-basis: 100%;
     max-width: 100%;
     min-width: 100%;
->>>>>>> bfeecbdf
 
     @include media-query(tablet-landscape) {
       flex-basis: 70%;
