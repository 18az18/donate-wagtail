.layout {
<<<<<<< HEAD
  $root: &;

  &--narrow {
    #{$root}__container {
      max-width: $site-width--small;

      @include media-query(tablet-portrait) {
        margin: 0 auto;
      }
    }
  }
=======
  $landing-page-top-space: ($gutter * 2);

>>>>>>> 73af4230
  &__container {
    display: flex;
    flex-direction: column;
    max-width: $site-width--default;
    margin: 0 $gutter;

    @include media-query(tablet-landscape) {
      flex-direction: row;
    }

    @include media-query(desktop) {
      margin: 0 auto;
    }
  }
  &__full-col {
    flex-basis: 100%;
    max-width: 100%;
    min-width: 100%;
  }
  &__half-col {
    flex-basis: 100%;
    max-width: 100%;
    min-width: 100%;

<<<<<<< HEAD
    @include media-query(tablet-landscape) {
      flex-basis: 50%;
      min-width: 50%;
      max-width: 50%;
    }
  }
=======
  &__full {
    flex-basis: 100%;
    max-width: 100%;
    min-width: 100%;
  }

>>>>>>> 73af4230
  &__primary-col {
    flex-basis: 100%;
    max-width: 100%;
    min-width: 100%;

    @include media-query(tablet-landscape) {
      flex-basis: 65%;
      min-width: 65%;
      max-width: 65%;
    }

    .app--landing-page & {
      margin-top: $landing-page-top-space;
    }
  }
  &__secondary-col {
    flex-basis: 100%;
    max-width: 100%;
    min-width: 100%;

    @include media-query(tablet-landscape) {
      flex-basis: 35%;
      min-width: 35%;
      max-width: 35%;
    }

    .app--landing-page & {
      margin-top: $landing-page-top-space;
    }
  }
}<|MERGE_RESOLUTION|>--- conflicted
+++ resolved
@@ -1,6 +1,6 @@
 .layout {
-<<<<<<< HEAD
   $root: &;
+  $landing-page-top-space: ($gutter * 2);
 
   &--narrow {
     #{$root}__container {
@@ -11,10 +11,7 @@
       }
     }
   }
-=======
-  $landing-page-top-space: ($gutter * 2);
 
->>>>>>> 73af4230
   &__container {
     display: flex;
     flex-direction: column;
@@ -39,21 +36,19 @@
     max-width: 100%;
     min-width: 100%;
 
-<<<<<<< HEAD
     @include media-query(tablet-landscape) {
       flex-basis: 50%;
       min-width: 50%;
       max-width: 50%;
     }
   }
-=======
+
   &__full {
     flex-basis: 100%;
     max-width: 100%;
     min-width: 100%;
   }
 
->>>>>>> 73af4230
   &__primary-col {
     flex-basis: 100%;
     max-width: 100%;
