{
    "_meta": {
        "hash": {
<<<<<<< HEAD
            "sha256": "c7bf1357d2c81f2c6136cb4926d71f598feacb047f66548a97c927e49ec60f33"
=======
            "sha256": "d665e122c0389dcfce85d8b798fe5218518919468991d6e157b1c6e4fe6992af"
>>>>>>> 85b9373a
        },
        "pipfile-spec": 6,
        "requires": {
            "python_version": "3.7"
        },
        "sources": [
            {
                "name": "pypi",
                "url": "https://pypi.org/simple",
                "verify_ssl": true
            }
        ]
    },
    "default": {
        "babel": {
            "hashes": [
                "sha256:af92e6106cb7c55286b25b38ad7695f8b4efb36a90ba483d7f7a6628c46158ab",
                "sha256:e86135ae101e31e2c8ec20a4e0c5220f4eed12487d5cf3f78be7e98d3a57fc28"
            ],
            "index": "pypi",
            "version": "==2.7.0"
        },
        "beautifulsoup4": {
            "hashes": [
                "sha256:11a9a27b7d3bddc6d86f59fb76afb70e921a25ac2d6cc55b40d072bd68435a76",
                "sha256:7015e76bf32f1f574636c4288399a6de66ce08fb7b2457f628a8d70c0fbabb11",
                "sha256:808b6ac932dccb0a4126558f7dfdcf41710dd44a4ef497a0bb59a77f9f078e89"
            ],
            "version": "==4.6.0"
        },
        "boto3": {
            "hashes": [
                "sha256:5db4db12a017be2a0b07ec662584b7b9e8afa05894c8aaac145576a7c39a9886",
                "sha256:7fb8bf70ff2403991c8ae7bc548333811be6e432c7665721364ea0c858eb824e"
            ],
            "index": "pypi",
            "version": "==1.10.41"
        },
        "botocore": {
            "hashes": [
                "sha256:5bfffa38ebba26ab462bb40e858702390fbe3ae2093a2177a8cde050ad6cb7e3",
                "sha256:62ddff63be904781f97ced737836a66f5b72579af788c905cfdab32d2970e15e"
            ],
            "version": "==1.13.41"
        },
        "braintree": {
            "hashes": [
                "sha256:1142d5db83b170bdee3911897323974de589bbb573d3c9a16179d4d8c638bcbc",
                "sha256:21dbeb57a02c2da78dd249a46e8f54ba1ea6ce424430132e004dd044868ab57d"
            ],
            "index": "pypi",
            "version": "==3.57.1"
        },
        "certifi": {
            "hashes": [
                "sha256:017c25db2a153ce562900032d5bc68e9f191e44e9a0f762f373977de9df1fbb3",
                "sha256:25b64c7da4cd7479594d035c08c2d809eb4aab3a26e5a990ea98cc450c320f1f"
            ],
            "version": "==2019.11.28"
        },
        "cffi": {
            "hashes": [
                "sha256:0b49274afc941c626b605fb59b59c3485c17dc776dc3cc7cc14aca74cc19cc42",
                "sha256:0e3ea92942cb1168e38c05c1d56b0527ce31f1a370f6117f1d490b8dcd6b3a04",
                "sha256:135f69aecbf4517d5b3d6429207b2dff49c876be724ac0c8bf8e1ea99df3d7e5",
                "sha256:19db0cdd6e516f13329cba4903368bff9bb5a9331d3410b1b448daaadc495e54",
                "sha256:2781e9ad0e9d47173c0093321bb5435a9dfae0ed6a762aabafa13108f5f7b2ba",
                "sha256:291f7c42e21d72144bb1c1b2e825ec60f46d0a7468f5346841860454c7aa8f57",
                "sha256:2c5e309ec482556397cb21ede0350c5e82f0eb2621de04b2633588d118da4396",
                "sha256:2e9c80a8c3344a92cb04661115898a9129c074f7ab82011ef4b612f645939f12",
                "sha256:32a262e2b90ffcfdd97c7a5e24a6012a43c61f1f5a57789ad80af1d26c6acd97",
                "sha256:3c9fff570f13480b201e9ab69453108f6d98244a7f495e91b6c654a47486ba43",
                "sha256:415bdc7ca8c1c634a6d7163d43fb0ea885a07e9618a64bda407e04b04333b7db",
                "sha256:42194f54c11abc8583417a7cf4eaff544ce0de8187abaf5d29029c91b1725ad3",
                "sha256:4424e42199e86b21fc4db83bd76909a6fc2a2aefb352cb5414833c030f6ed71b",
                "sha256:4a43c91840bda5f55249413037b7a9b79c90b1184ed504883b72c4df70778579",
                "sha256:599a1e8ff057ac530c9ad1778293c665cb81a791421f46922d80a86473c13346",
                "sha256:5c4fae4e9cdd18c82ba3a134be256e98dc0596af1e7285a3d2602c97dcfa5159",
                "sha256:5ecfa867dea6fabe2a58f03ac9186ea64da1386af2159196da51c4904e11d652",
                "sha256:62f2578358d3a92e4ab2d830cd1c2049c9c0d0e6d3c58322993cc341bdeac22e",
                "sha256:6471a82d5abea994e38d2c2abc77164b4f7fbaaf80261cb98394d5793f11b12a",
                "sha256:6d4f18483d040e18546108eb13b1dfa1000a089bcf8529e30346116ea6240506",
                "sha256:71a608532ab3bd26223c8d841dde43f3516aa5d2bf37b50ac410bb5e99053e8f",
                "sha256:74a1d8c85fb6ff0b30fbfa8ad0ac23cd601a138f7509dc617ebc65ef305bb98d",
                "sha256:7b93a885bb13073afb0aa73ad82059a4c41f4b7d8eb8368980448b52d4c7dc2c",
                "sha256:7d4751da932caaec419d514eaa4215eaf14b612cff66398dd51129ac22680b20",
                "sha256:7f627141a26b551bdebbc4855c1157feeef18241b4b8366ed22a5c7d672ef858",
                "sha256:8169cf44dd8f9071b2b9248c35fc35e8677451c52f795daa2bb4643f32a540bc",
                "sha256:aa00d66c0fab27373ae44ae26a66a9e43ff2a678bf63a9c7c1a9a4d61172827a",
                "sha256:ccb032fda0873254380aa2bfad2582aedc2959186cce61e3a17abc1a55ff89c3",
                "sha256:d754f39e0d1603b5b24a7f8484b22d2904fa551fe865fd0d4c3332f078d20d4e",
                "sha256:d75c461e20e29afc0aee7172a0950157c704ff0dd51613506bd7d82b718e7410",
                "sha256:dcd65317dd15bc0451f3e01c80da2216a31916bdcffd6221ca1202d96584aa25",
                "sha256:e570d3ab32e2c2861c4ebe6ffcad6a8abf9347432a37608fe1fbd157b3f0036b",
                "sha256:fd43a88e045cf992ed09fa724b5315b790525f2676883a6ea64e3263bae6549d"
            ],
            "version": "==1.13.2"
        },
        "chardet": {
            "hashes": [
                "sha256:84ab92ed1c4d4f16916e05906b6b75a6c0fb5db821cc65e70cbd64a3e2a5eaae",
                "sha256:fc323ffcaeaed0e0a02bf4d117757b98aed530d9ed4531e3e15460124c106691"
            ],
            "version": "==3.0.4"
        },
        "click": {
            "hashes": [
                "sha256:2335065e6395b9e67ca716de5f7526736bfa6ceead690adf616d925bdc622b13",
                "sha256:5b94b49521f6456670fdb30cd82a4eca9412788a93fa6dd6df72c94d5a8ff2d7"
            ],
            "version": "==7.0"
        },
        "cryptography": {
            "hashes": [
                "sha256:02079a6addc7b5140ba0825f542c0869ff4df9a69c360e339ecead5baefa843c",
                "sha256:1df22371fbf2004c6f64e927668734070a8953362cd8370ddd336774d6743595",
                "sha256:369d2346db5934345787451504853ad9d342d7f721ae82d098083e1f49a582ad",
                "sha256:3cda1f0ed8747339bbdf71b9f38ca74c7b592f24f65cdb3ab3765e4b02871651",
                "sha256:44ff04138935882fef7c686878e1c8fd80a723161ad6a98da31e14b7553170c2",
                "sha256:4b1030728872c59687badcca1e225a9103440e467c17d6d1730ab3d2d64bfeff",
                "sha256:58363dbd966afb4f89b3b11dfb8ff200058fbc3b947507675c19ceb46104b48d",
                "sha256:6ec280fb24d27e3d97aa731e16207d58bd8ae94ef6eab97249a2afe4ba643d42",
                "sha256:7270a6c29199adc1297776937a05b59720e8a782531f1f122f2eb8467f9aab4d",
                "sha256:73fd30c57fa2d0a1d7a49c561c40c2f79c7d6c374cc7750e9ac7c99176f6428e",
                "sha256:7f09806ed4fbea8f51585231ba742b58cbcfbfe823ea197d8c89a5e433c7e912",
                "sha256:90df0cc93e1f8d2fba8365fb59a858f51a11a394d64dbf3ef844f783844cc793",
                "sha256:971221ed40f058f5662a604bd1ae6e4521d84e6cad0b7b170564cc34169c8f13",
                "sha256:a518c153a2b5ed6b8cc03f7ae79d5ffad7315ad4569b2d5333a13c38d64bd8d7",
                "sha256:b0de590a8b0979649ebeef8bb9f54394d3a41f66c5584fff4220901739b6b2f0",
                "sha256:b43f53f29816ba1db8525f006fa6f49292e9b029554b3eb56a189a70f2a40879",
                "sha256:d31402aad60ed889c7e57934a03477b572a03af7794fa8fb1780f21ea8f6551f",
                "sha256:de96157ec73458a7f14e3d26f17f8128c959084931e8997b9e655a39c8fde9f9",
                "sha256:df6b4dca2e11865e6cfbfb708e800efb18370f5a46fd601d3755bc7f85b3a8a2",
                "sha256:ecadccc7ba52193963c0475ac9f6fa28ac01e01349a2ca48509667ef41ffd2cf",
                "sha256:fb81c17e0ebe3358486cd8cc3ad78adbae58af12fc2bf2bc0bb84e8090fa5ce8"
            ],
            "version": "==2.8"
        },
        "dj-database-url": {
            "hashes": [
                "sha256:4aeaeb1f573c74835b0686a2b46b85990571159ffc21aa57ecd4d1e1cb334163",
                "sha256:851785365761ebe4994a921b433062309eb882fedd318e1b0fcecc607ed02da9"
            ],
            "index": "pypi",
            "version": "==0.5.0"
        },
        "django": {
            "hashes": [
                "sha256:662a1ff78792e3fd77f16f71b1f31149489434de4b62a74895bd5d6534e635a5",
                "sha256:687c37153486cf26c3fdcbdd177ef16de38dc3463f094b5f9c9955d91f277b14"
            ],
            "index": "pypi",
            "version": "==2.2.9"
        },
        "django-countries": {
            "hashes": [
                "sha256:1cefad9ec804d6a0318b91c5394b5aef00336755928f44d0a6420507719d65c8",
                "sha256:22e96236101783cfe5222ef5174972242a7e8176336d119a4dc111aedce35897"
            ],
            "index": "pypi",
            "version": "==5.5"
        },
        "django-csp": {
            "hashes": [
                "sha256:04600237701e6d6ff78ed7d41209ff923988148bf292c128f6b474b9befe444f",
                "sha256:8b9997df89a7a936d7c397e051367f974aa1d1a97d0b32acb4300087b3bed071"
            ],
            "index": "pypi",
            "version": "==3.5"
        },
        "django-environ": {
            "hashes": [
                "sha256:6c9d87660142608f63ec7d5ce5564c49b603ea8ff25da595fd6098f6dc82afde",
                "sha256:c57b3c11ec1f319d9474e3e5a79134f40174b17c7cc024bbb2fad84646b120c4"
            ],
            "index": "pypi",
            "version": "==0.4.5"
        },
        "django-modelcluster": {
            "hashes": [
                "sha256:59672386191d38c69d6f994c3f9aaab3ff93910ec71e78a0bb6aa9abd4d1b90a",
                "sha256:eea507f2dd8bd283600c1cfa4de6776501a28f199089bb00613c1621505e80cc"
            ],
            "version": "==4.4"
        },
        "django-redis": {
            "hashes": [
                "sha256:a5b1e3ffd3198735e6c529d9bdf38ca3fcb3155515249b98dc4d966b8ddf9d2b",
                "sha256:e1aad4cc5bd743d8d0b13d5cae0cef5410eaace33e83bff5fc3a139ad8db50b4"
            ],
            "index": "pypi",
            "version": "==4.11.0"
        },
        "django-rq": {
            "hashes": [
                "sha256:04cb9626827c667699281a377234f63fe2ba768c4f83d6bfb5c086f9ab1edcaf",
                "sha256:f8d8998f60f915c7229a365e2e3d232be7aa27d32f3bbb3219a04a7e7a62a95c"
            ],
            "index": "pypi",
            "version": "==2.2.0"
        },
        "django-storages": {
            "hashes": [
                "sha256:0a9b7e620e969fb0797523695329ed223bf540bbfdf6cd163b061fc11dab2d1c",
                "sha256:9322ab74ba6371e2e0fccc350c741686ade829e43085597b26b07ae8955a0a00"
            ],
            "index": "pypi",
            "version": "==1.8"
        },
        "django-taggit": {
            "hashes": [
                "sha256:710b4d15ec1996550cc68a0abbc41903ca7d832540e52b1336e6858737e410d8",
                "sha256:bb8f27684814cd1414b2af75b857b5e26a40912631904038a7ecacd2bfafc3ac"
            ],
            "version": "==0.24.0"
        },
        "django-treebeard": {
            "hashes": [
                "sha256:c21db06a8d4943bf2a28d9d7a119058698fb76116df2679ecbf15a46a501de42"
            ],
            "version": "==4.3"
        },
        "djangorestframework": {
            "hashes": [
                "sha256:05809fc66e1c997fd9a32ea5730d9f4ba28b109b9da71fccfa5ff241201fd0a4",
                "sha256:e782087823c47a26826ee5b6fa0c542968219263fb3976ec3c31edab23a4001f"
            ],
            "version": "==3.11.0"
        },
        "docutils": {
            "hashes": [
                "sha256:6c4f696463b79f1fb8ba0c594b63840ebd41f059e92b31957c46b74a4599b6d0",
                "sha256:9e4d7ecfc600058e07ba661411a2b7de2fd0fafa17d1a7f7361cd47b1175c827",
                "sha256:a2aeea129088da402665e92e0b25b04b073c04b2dce4ab65caaa38b7ce2e1a99"
            ],
            "version": "==0.15.2"
        },
        "draftjs-exporter": {
            "hashes": [
                "sha256:5839cbc29d7bce2fb99837a404ca40c3a07313f2a20e2700de7ad6aa9a9a18fb"
            ],
            "version": "==2.1.7"
        },
        "factory-boy": {
            "hashes": [
                "sha256:728df59b372c9588b83153facf26d3d28947fc750e8e3c95cefa9bed0e6394ee",
                "sha256:faf48d608a1735f0d0a3c9cbf536d64f9132b547dae7ba452c4d99a79e84a370"
            ],
            "index": "pypi",
            "version": "==2.12.0"
        },
        "faker": {
            "hashes": [
                "sha256:202ad3b2ec16ae7c51c02904fb838831f8d2899e61bf18db1e91a5a582feab11",
                "sha256:92c84a10bec81217d9cb554ee12b3838c8986ce0b5d45f72f769da22e4bb5432"
            ],
            "version": "==3.0.0"
        },
        "freezegun": {
            "hashes": [
                "sha256:2a4d9c8cd3c04a201e20c313caf8b6338f1cfa4cda43f46a94cc4a9fd13ea5e7",
                "sha256:edfdf5bc6040969e6ed2e36eafe277963bdc8b7c01daeda96c5c8594576c9390"
            ],
            "index": "pypi",
            "version": "==0.3.12"
        },
        "gitdb2": {
            "hashes": [
                "sha256:1b6df1433567a51a4a9c1a5a0de977aa351a405cc56d7d35f3388bad1f630350",
                "sha256:96bbb507d765a7f51eb802554a9cfe194a174582f772e0d89f4e87288c288b7b"
            ],
            "version": "==2.0.6"
        },
        "gitpython": {
            "hashes": [
                "sha256:947cc75913e7b6da108458136607e2ee0e40c20be1e12d4284e7c6c12956c276",
                "sha256:d2f4945f8260f6981d724f5957bc076398ada55cb5d25aaee10108bcdc894100"
            ],
            "version": "==3.0.2"
        },
        "gunicorn": {
            "hashes": [
                "sha256:1904bb2b8a43658807108d59c3f3d56c2b6121a701161de0ddf9ad140073c626",
                "sha256:cd4a810dd51bf497552cf3f863b575dabd73d6ad6a91075b65936b151cbf4f9c"
            ],
            "index": "pypi",
            "version": "==20.0.4"
        },
        "html5lib": {
            "hashes": [
                "sha256:20b159aa3badc9d5ee8f5c647e5efd02ed2a66ab8d354930bd9ff139fc1dc0a3",
                "sha256:66cb0dcfdbbc4f9c3ba1a63fdb511ffdbd4f513b2b6d81b80cd26ce6b3fb3736"
            ],
            "version": "==1.0.1"
        },
        "idna": {
            "hashes": [
                "sha256:c357b3f628cf53ae2c4c05627ecc484553142ca23264e593d327bcde5e9c3407",
                "sha256:ea8b7f6188e6fa117537c3df7da9fc686d485087abf6ac197f9c46432f7e4a3c"
            ],
            "version": "==2.8"
        },
        "jmespath": {
            "hashes": [
                "sha256:3720a4b1bd659dd2eecad0666459b9788813e032b83e7ba58578e48254e0a0e6",
                "sha256:bde2aef6f44302dfb30320115b17d030798de8c4110e28d5cf6cf91a7a31074c"
            ],
            "version": "==0.9.4"
        },
        "josepy": {
            "hashes": [
                "sha256:8ea15573203f28653c00f4ac0142520777b1c59d9eddd8da3f256c6ba3cac916",
                "sha256:9cec9a839fe9520f0420e4f38e7219525daccce4813296627436fe444cd002d3"
            ],
            "version": "==1.2.0"
        },
        "mozilla-django-oidc": {
            "hashes": [
                "sha256:2ab8b5ee3d46b50a818cbc009043be2d068f80dc093eb1fb3aa3a3af504d749b",
                "sha256:b916dc452408e23b7c4947f3721b46e4f20717298861a4deaa7d2f3f171e9ad1"
            ],
            "index": "pypi",
            "version": "==1.2.2"
        },
        "pillow": {
            "hashes": [
                "sha256:047d9473cf68af50ac85f8ee5d5f21a60f849bc17d348da7fc85711287a75031",
                "sha256:0f66dc6c8a3cc319561a633b6aa82c44107f12594643efa37210d8c924fc1c71",
                "sha256:12c9169c4e8fe0a7329e8658c7e488001f6b4c8e88740e76292c2b857af2e94c",
                "sha256:248cffc168896982f125f5c13e9317c059f74fffdb4152893339f3be62a01340",
                "sha256:27faf0552bf8c260a5cee21a76e031acaea68babb64daf7e8f2e2540745082aa",
                "sha256:285edafad9bc60d96978ed24d77cdc0b91dace88e5da8c548ba5937c425bca8b",
                "sha256:384b12c9aa8ef95558abdcb50aada56d74bc7cc131dd62d28c2d0e4d3aadd573",
                "sha256:38950b3a707f6cef09cd3cbb142474357ad1a985ceb44d921bdf7b4647b3e13e",
                "sha256:4aad1b88933fd6dc2846552b89ad0c74ddbba2f0884e2c162aa368374bf5abab",
                "sha256:4ac6148008c169603070c092e81f88738f1a0c511e07bd2bb0f9ef542d375da9",
                "sha256:4deb1d2a45861ae6f0b12ea0a786a03d19d29edcc7e05775b85ec2877cb54c5e",
                "sha256:59aa2c124df72cc75ed72c8d6005c442d4685691a30c55321e00ed915ad1a291",
                "sha256:5a47d2123a9ec86660fe0e8d0ebf0aa6bc6a17edc63f338b73ea20ba11713f12",
                "sha256:5cc901c2ab9409b4b7ac7b5bcc3e86ac14548627062463da0af3b6b7c555a871",
                "sha256:6c1db03e8dff7b9f955a0fb9907eb9ca5da75b5ce056c0c93d33100a35050281",
                "sha256:7ce80c0a65a6ea90ef9c1f63c8593fcd2929448613fc8da0adf3e6bfad669d08",
                "sha256:809c19241c14433c5d6135e1b6c72da4e3b56d5c865ad5736ab99af8896b8f41",
                "sha256:83792cb4e0b5af480588601467c0764242b9a483caea71ef12d22a0d0d6bdce2",
                "sha256:846fa202bd7ee0f6215c897a1d33238ef071b50766339186687bd9b7a6d26ac5",
                "sha256:9f5529fc02009f96ba95bea48870173426879dc19eec49ca8e08cd63ecd82ddb",
                "sha256:a423c2ea001c6265ed28700df056f75e26215fd28c001e93ef4380b0f05f9547",
                "sha256:ac4428094b42907aba5879c7c000d01c8278d451a3b7cccd2103e21f6397ea75",
                "sha256:b1ae48d87f10d1384e5beecd169c77502fcc04a2c00a4c02b85f0a94b419e5f9",
                "sha256:bf4e972a88f8841d8fdc6db1a75e0f8d763e66e3754b03006cbc3854d89f1cb1",
                "sha256:c6414f6aad598364aaf81068cabb077894eb88fed99c6a65e6e8217bab62ae7a",
                "sha256:c710fcb7ee32f67baf25aa9ffede4795fd5d93b163ce95fdc724383e38c9df96",
                "sha256:c7be4b8a09852291c3c48d3c25d1b876d2494a0a674980089ac9d5e0d78bd132",
                "sha256:c9e5ffb910b14f090ac9c38599063e354887a5f6d7e6d26795e916b4514f2c1a",
                "sha256:e0697b826da6c2472bb6488db4c0a7fa8af0d52fa08833ceb3681358914b14e5",
                "sha256:e9a3edd5f714229d41057d56ac0f39ad9bdba6767e8c888c951869f0bdd129b0"
            ],
            "version": "==6.2.1"
        },
        "polib": {
            "hashes": [
                "sha256:93b730477c16380c9a96726c54016822ff81acfa553977fdd131f2b90ba858d7",
                "sha256:fad87d13696127ffb27ea0882d6182f1a9cf8a5e2b37a587751166c51e5a332a"
            ],
            "version": "==1.1.0"
        },
        "psycopg2-binary": {
            "hashes": [
                "sha256:040234f8a4a8dfd692662a8308d78f63f31a97e1c42d2480e5e6810c48966a29",
                "sha256:086f7e89ec85a6704db51f68f0dcae432eff9300809723a6e8782c41c2f48e03",
                "sha256:18ca813fdb17bc1db73fe61b196b05dd1ca2165b884dd5ec5568877cabf9b039",
                "sha256:19dc39616850342a2a6db70559af55b22955f86667b5f652f40c0e99253d9881",
                "sha256:2166e770cb98f02ed5ee2b0b569d40db26788e0bf2ec3ae1a0d864ea6f1d8309",
                "sha256:3a2522b1d9178575acee4adf8fd9f979f9c0449b00b4164bb63c3475ea6528ed",
                "sha256:3aa773580f85a28ffdf6f862e59cb5a3cc7ef6885121f2de3fca8d6ada4dbf3b",
                "sha256:3b5deaa3ee7180585a296af33e14c9b18c218d148e735c7accf78130765a47e3",
                "sha256:407af6d7e46593415f216c7f56ba087a9a42bd6dc2ecb86028760aa45b802bd7",
                "sha256:4c3c09fb674401f630626310bcaf6cd6285daf0d5e4c26d6e55ca26a2734e39b",
                "sha256:4c6717962247445b4f9e21c962ea61d2e884fc17df5ddf5e35863b016f8a1f03",
                "sha256:50446fae5681fc99f87e505d4e77c9407e683ab60c555ec302f9ac9bffa61103",
                "sha256:5057669b6a66aa9ca118a2a860159f0ee3acf837eda937bdd2a64f3431361a2d",
                "sha256:5dd90c5438b4f935c9d01fcbad3620253da89d19c1f5fca9158646407ed7df35",
                "sha256:659c815b5b8e2a55193ede2795c1e2349b8011497310bb936da7d4745652823b",
                "sha256:69b13fdf12878b10dc6003acc8d0abf3ad93e79813fd5f3812497c1c9fb9be49",
                "sha256:7a1cb80e35e1ccea3e11a48afe65d38744a0e0bde88795cc56a4d05b6e4f9d70",
                "sha256:7e6e3c52e6732c219c07bd97fff6c088f8df4dae3b79752ee3a817e6f32e177e",
                "sha256:7f42a8490c4fe854325504ce7a6e4796b207960dabb2cbafe3c3959cb00d1d7e",
                "sha256:84156313f258eafff716b2961644a4483a9be44a5d43551d554844d15d4d224e",
                "sha256:8578d6b8192e4c805e85f187bc530d0f52ba86c39172e61cd51f68fddd648103",
                "sha256:890167d5091279a27e2505ff0e1fb273f8c48c41d35c5b92adbf4af80e6b2ed6",
                "sha256:98e10634792ac0e9e7a92a76b4991b44c2325d3e7798270a808407355e7bb0a1",
                "sha256:9aadff9032e967865f9778485571e93908d27dab21d0fdfdec0ca779bb6f8ad9",
                "sha256:9f24f383a298a0c0f9b3113b982e21751a8ecde6615494a3f1470eb4a9d70e9e",
                "sha256:a73021b44813b5c84eda4a3af5826dd72356a900bac9bd9dd1f0f81ee1c22c2f",
                "sha256:afd96845e12638d2c44d213d4810a08f4dc4a563f9a98204b7428e567014b1cd",
                "sha256:b73ddf033d8cd4cc9dfed6324b1ad2a89ba52c410ef6877998422fcb9c23e3a8",
                "sha256:b8f490f5fad1767a1331df1259763b3bad7d7af12a75b950c2843ba319b2415f",
                "sha256:dbc5cd56fff1a6152ca59445178652756f4e509f672e49ccdf3d79c1043113a4",
                "sha256:eac8a3499754790187bb00574ab980df13e754777d346f85e0ff6df929bcd964",
                "sha256:eaed1c65f461a959284649e37b5051224f4db6ebdc84e40b5e65f2986f101a08"
            ],
            "index": "pypi",
            "version": "==2.8.4"
        },
        "pycparser": {
            "hashes": [
                "sha256:a988718abfad80b6b157acce7bf130a30876d27603738ac39f140993246b25b3",
                "sha256:b377ee54e05fe775183bcfeb47c7d3265b5eacf5b56c7921a51d1be083215e8b"
            ],
            "version": "==2.19"
        },
        "pygit2": {
            "hashes": [
                "sha256:1d3612aec07e351e801b95ad02584e7964a011aee3d3e0c77f6ce44941bd82c8",
                "sha256:478ef2f8d5e9f8a230f8c76d2ebfdf8324764d537224d2ad947e1b3d5b5ef52f",
                "sha256:4abf6feea2cdda63503abc552ed281d1dac622d51d44076135d76a1e7de36512",
                "sha256:4d8c3fbbf2e5793a9984681a94e6ac2f1bc91a92cbac762dbdfbea296b917f86",
                "sha256:646844b9178fa710da311b75fae2ffe5c51f18da375b9e93a0b3191324b1eac8",
                "sha256:6482ee9acc572768338b7364ed0df17c3ac10c5cc3a1c60492b5d025e2fcaec2",
                "sha256:6f44ee84fbe9b0b69f018dbe187d01a1949ab33f2cb5844d87a1929ccbd2b310",
                "sha256:754fcbc7fa5e2766e2c10f14a8fe605eafee3e6f700cc63093cdee6f02469d15",
                "sha256:77b6c288e020f323e3345310b5a99bc12d68d719765c2dc588fd456780d95d9e",
                "sha256:7d8a0abfc85c79d6bcd5707046616a93d33b819e1043cfb9a08509ca40336934",
                "sha256:90450f825b5d5e0f32b1daa4997435b1a434cd361d31a5f675db3954efb02a53",
                "sha256:a75ca9eba1fb5f8a10bca7294ec22f0b30e0f62b25a6eccd993405ca5ceeb84b",
                "sha256:a75e55ab3e67430474938e5286dbb2597976715c0bfcb1747e89be6d6092f8aa",
                "sha256:be5a472cbd400099be4cc4c14d6f291d9d64edcc06a70239deae6a81c536e389",
                "sha256:cdfe326c51c2b431dd9e4f5992a7d26e36d46091cab2b11b3d34f2fbb10bed34",
                "sha256:ceaedf1c8ea2dab34bab0b08d233d7b4397a11674a560f07bd8155b824774028",
                "sha256:d389e1aa81fffc55262a686d9f1dfd5ea245d441fdc37b9c7e177603aecfb712",
                "sha256:d3a1b98208c42035fff54ed435f5ea9f0be9064f0307dbb58a3f006440fd8088",
                "sha256:d4c84cd7c5a3d71757933d190018f5fc131aeb392d304ba9c505e9e95473f935",
                "sha256:e2b3643e8f91b47180f9d98312eb057c55b78386d120a1a6e8c9604980efedc5",
                "sha256:ee54ebba24ac5d628da6d3f79086a8046d8b0038f08a8e84df934db316f3eab0",
                "sha256:eff55e52cbfc0d298197dcc3bb55fadd9d43bf31cd47211c249d04c496672911",
                "sha256:f1d99e6f67438950d44f70e12469088239288f458fa8b660da6f9f1c7138ef22"
            ],
            "version": "==0.28.2"
        },
        "pyopenssl": {
            "hashes": [
                "sha256:621880965a720b8ece2f1b2f54ea2071966ab00e2970ad2ce11d596102063504",
                "sha256:9a24494b2602aaf402be5c9e30a0b82d4a5c67528fe8fb475e3f3bc00dd69507"
            ],
            "version": "==19.1.0"
        },
        "python-dateutil": {
            "hashes": [
                "sha256:7e6584c74aeed623791615e26efd690f29817a27c73085b78e4bad02493df2fb",
                "sha256:c89805f6f4d64db21ed966fda138f8a5ed7a4fdbc1a8ee329ce1b74e3c74da9e"
            ],
            "markers": "python_version >= '2.7'",
            "version": "==2.8.0"
        },
        "pytz": {
            "hashes": [
                "sha256:1c557d7d0e871de1f5ccd5833f60fb2550652da6be2693c1e02300743d21500d",
                "sha256:b02c06db6cf09c12dd25137e563b31700d3b80fcc4ad23abb7a315f2789819be"
            ],
            "version": "==2019.3"
        },
        "redis": {
            "hashes": [
                "sha256:3613daad9ce5951e426f460deddd5caf469e08a3af633e9578fc77d362becf62",
                "sha256:8d0fc278d3f5e1249967cba2eb4a5632d19e45ce5c09442b8422d15ee2c22cc2"
            ],
            "version": "==3.3.11"
        },
        "redlock": {
            "git": "https://github.com/glasslion/redlock.git",
            "ref": "7f873cc362eefa7f7adee8d4913e64f87c1fd1c9"
        },
        "requests": {
            "hashes": [
                "sha256:11e007a8a2aa0323f5a921e9e6a2d7e4e67d9877e85773fba9ba6419025cbeb4",
                "sha256:9cf5292fcd0f598c671cfc1e0d7d1a7f13bb8085e9a590f48c010551dc6c4b31"
            ],
            "index": "pypi",
            "version": "==2.22.0"
        },
        "rq": {
            "hashes": [
                "sha256:2798d26a7b850e759f23f69695a389d676a9c08f2c14f96f0d34d9648c9d5616",
                "sha256:4f27c6a690d1bd02b9157e615d8819555b9b359c0c4ec8ff0013d160c31b40bb"
            ],
            "index": "pypi",
            "version": "==1.1.0"
        },
        "s3transfer": {
            "hashes": [
                "sha256:6efc926738a3cd576c2a79725fed9afde92378aa5c6a957e3af010cb019fac9d",
                "sha256:b780f2411b824cb541dbcd2c713d0cb61c7d1bcadae204cdddda2b35cef493ba"
            ],
            "version": "==0.2.1"
        },
        "sentry-sdk": {
            "hashes": [
                "sha256:05285942901d38c7ce2498aba50d8e87b361fc603281a5902dda98f3f8c5e145",
                "sha256:c6b919623e488134a728f16326c6f0bcdab7e3f59e7f4c472a90eea4d6d8fe82"
            ],
            "index": "pypi",
            "version": "==0.13.5"
        },
        "six": {
            "hashes": [
                "sha256:1f1b7d42e254082a9db6279deae68afb421ceba6158efa6131de7b3003ee93fd",
                "sha256:30f610279e8b2578cab6db20741130331735c781b56053c59c4076da27f06b66"
            ],
            "version": "==1.13.0"
        },
        "smmap2": {
            "hashes": [
                "sha256:0555a7bf4df71d1ef4218e4807bbf9b201f910174e6e08af2e138d4e517b4dde",
                "sha256:29a9ffa0497e7f2be94ca0ed1ca1aa3cd4cf25a1f6b4f5f87f74b46ed91d609a"
            ],
            "version": "==2.0.5"
        },
        "sqlparse": {
            "hashes": [
                "sha256:40afe6b8d4b1117e7dff5504d7a8ce07d9a1b15aeeade8a2d10f130a834f8177",
                "sha256:7c3dca29c022744e95b547e867cee89f4fce4373f3549ccd8797d8eb52cdb873"
            ],
            "version": "==0.3.0"
        },
        "stripe": {
            "hashes": [
                "sha256:2f0ec677136985ece9cca232f106c2a87193261cac1fe58d4e959215310a0da8",
                "sha256:50900b01a6db4f4f8db0f02a5125db0b2d732252c7683f73187abd08b7d238f3"
            ],
            "index": "pypi",
            "version": "==2.41.0"
        },
        "text-unidecode": {
            "hashes": [
                "sha256:1311f10e8b895935241623731c2ba64f4c455287888b18189350b67134a822e8",
                "sha256:bad6603bb14d279193107714b288be206cac565dfa49aa5b105294dd5c4aab93"
            ],
            "version": "==1.3"
        },
        "toml": {
            "hashes": [
                "sha256:229f81c57791a41d65e399fc06bf0848bab550a9dfd5ed66df18ce5f05e73d5c",
                "sha256:235682dd292d5899d361a811df37e04a8828a5b1da3115886b73cf81ebc9100e"
            ],
            "version": "==0.10.0"
        },
        "unidecode": {
            "hashes": [
                "sha256:1d7a042116536098d05d599ef2b8616759f02985c85b4fef50c78a5aaf10822a",
                "sha256:2b6aab710c2a1647e928e36d69c21e76b453cd455f4e2621000e54b2a9b8cce8"
            ],
            "version": "==1.1.1"
        },
        "urllib3": {
            "hashes": [
                "sha256:a8a318824cc77d1fd4b2bec2ded92646630d7fe8619497b142c84a9e6f5a7293",
                "sha256:f3c5fd51747d450d4dcf6f923c81f78f811aab8205fda64b0aba34a4e48b0745"
            ],
            "markers": "python_version >= '3.4'",
            "version": "==1.25.7"
        },
        "wagtail": {
            "hashes": [
                "sha256:3cc722fce4baa48cf3d31e4e3c890bd05bf3f027e5d2515b78aed4411e9fb537",
                "sha256:4fc81c712df0a539b5ef1efc9a256ddc3cae5dc934804727462e162e242d3e9f"
            ],
            "index": "pypi",
            "version": "==2.6.3"
        },
        "wagtail-factories": {
            "hashes": [
                "sha256:2198e791854ef3883812f532a4d1b364aae1c68abc58a48b8ecec8c61e4a151f",
                "sha256:416196b88dcdb2d2787926692d7eef7fa0664556900eb6166537026b085d9fbf"
            ],
            "index": "pypi",
            "version": "==2.0.0"
        },
        "wagtail-localize": {
            "hashes": [
                "sha256:188a71257dcf8ce14cafc50698527ee5787eb55e2f653e539d3aa85de124c99f",
                "sha256:c82daeba7c0ffab972ae923818eff6ab6eb37050fefdafdbef8157c1aa552daa"
            ],
            "index": "pypi",
            "version": "==0.3.3"
        },
        "wagtail-localize-pontoon": {
            "hashes": [
                "sha256:167c5947704ed64bdae53ee76061b35ed0ef798e1ae874505c73e90ed2faa852",
                "sha256:523d24b1dba6a6b06f6b4e9c2b1888d6cf05de9d527dc37781cfe7242d1a1355"
            ],
            "index": "pypi",
            "version": "==0.1.4"
        },
        "webencodings": {
            "hashes": [
                "sha256:a0af1213f3c2226497a97e2b3aa01a7e4bee4f403f95be16fc9acd2947514a78",
                "sha256:b36a1c245f2d304965eb4e0a82848379241dc04b865afcc4aab16748587e1923"
            ],
            "version": "==0.5.1"
        },
        "whitenoise": {
            "hashes": [
                "sha256:0f9137f74bd95fa54329ace88d8dc695fbe895369a632e35f7a136e003e41d73",
                "sha256:62556265ec1011bd87113fb81b7516f52688887b7a010ee899ff1fd18fd22700"
            ],
            "index": "pypi",
            "version": "==5.0.1"
        },
        "willow": {
            "hashes": [
                "sha256:76a8874304356b7d86923405f5ca1df125c3540fb55b32747e7a33ba59bc1744",
                "sha256:818ee11803c90a0a6d49c94b0453d6266be1ef83ae00de72731c45fae4d3e78c"
            ],
            "version": "==1.1"
        }
    },
    "develop": {
        "certifi": {
            "hashes": [
                "sha256:017c25db2a153ce562900032d5bc68e9f191e44e9a0f762f373977de9df1fbb3",
                "sha256:25b64c7da4cd7479594d035c08c2d809eb4aab3a26e5a990ea98cc450c320f1f"
            ],
            "version": "==2019.11.28"
        },
        "chardet": {
            "hashes": [
                "sha256:84ab92ed1c4d4f16916e05906b6b75a6c0fb5db821cc65e70cbd64a3e2a5eaae",
                "sha256:fc323ffcaeaed0e0a02bf4d117757b98aed530d9ed4531e3e15460124c106691"
            ],
            "version": "==3.0.4"
        },
        "coverage": {
            "hashes": [
                "sha256:0cd13a6e98c37b510a2d34c8281d5e1a226aaf9b65b7d770ef03c63169965351",
                "sha256:1a4b6b6a2a3a6612e6361130c2cc3dc4378d8c221752b96167ccbad94b47f3cd",
                "sha256:2ee55e6dba516ddf6f484aa83ccabbb0adf45a18892204c23486938d12258cde",
                "sha256:3be5338a2eb4ef03c57f20917e1d12a1fd10e3853fed060b6d6b677cb3745898",
                "sha256:44b783b02db03c4777d8cf71bae19eadc171a6f2a96777d916b2c30a1eb3d070",
                "sha256:475bf7c4252af0a56e1abba9606f1e54127cdf122063095c75ab04f6f99cf45e",
                "sha256:47c81ee687eafc2f1db7f03fbe99aab81330565ebc62fb3b61edfc2216a550c8",
                "sha256:4a7f8e72b18f2aca288ff02255ce32cc830bc04d993efbc87abf6beddc9e56c0",
                "sha256:50197163a22fd17f79086e087a787883b3ec9280a509807daf158dfc2a7ded02",
                "sha256:56b13000acf891f700f5067512b804d1ec8c301d627486c678b903859d07f798",
                "sha256:79388ae29c896299b3567965dbcd93255f175c17c6c7bca38614d12718c47466",
                "sha256:79fd5d3d62238c4f583b75d48d53cdae759fe04d4fb18fe8b371d88ad2b6f8be",
                "sha256:7fe3e2fde2bf1d7ce25ebcd2d3de3650b8d60d9a73ce6dcef36e20191291613d",
                "sha256:81042a24f67b96e4287774014fa27220d8a4d91af1043389e4d73892efc89ac6",
                "sha256:81326f1095c53111f8afc95da281e1414185f4a538609a77ca50bdfa39a6c207",
                "sha256:8873dc0d8f42142ea9f20c27bbdc485190fff93823c6795be661703369e5877d",
                "sha256:88d2cbcb0a112f47eef71eb95460b6995da18e6f8ca50c264585abc2c473154b",
                "sha256:91f2491aeab9599956c45a77c5666d323efdec790bfe23fcceafcd91105d585a",
                "sha256:979daa8655ae5a51e8e7a24e7d34e250ae8309fd9719490df92cbb2fe2b0422b",
                "sha256:9c871b006c878a890c6e44a5b2f3c6291335324b298c904dc0402ee92ee1f0be",
                "sha256:a6d092545e5af53e960465f652e00efbf5357adad177b2630d63978d85e46a72",
                "sha256:b5ed7837b923d1d71c4f587ae1539ccd96bfd6be9788f507dbe94dab5febbb5d",
                "sha256:ba259f68250f16d2444cbbfaddaa0bb20e1560a4fdaad50bece25c199e6af864",
                "sha256:be1d89614c6b6c36d7578496dc8625123bda2ff44f224cf8b1c45b810ee7383f",
                "sha256:c1b030a79749aa8d1f1486885040114ee56933b15ccfc90049ba266e4aa2139f",
                "sha256:c95bb147fab76f2ecde332d972d8f4138b8f2daee6c466af4ff3b4f29bd4c19e",
                "sha256:d52c1c2d7e856cecc05aa0526453cb14574f821b7f413cc279b9514750d795c1",
                "sha256:d609a6d564ad3d327e9509846c2c47f170456344521462b469e5cb39e48ba31c",
                "sha256:e1bad043c12fb58e8c7d92b3d7f2f49977dcb80a08a6d1e7a5114a11bf819fca",
                "sha256:e5a675f6829c53c87d79117a8eb656cc4a5f8918185a32fc93ba09778e90f6db",
                "sha256:fec32646b98baf4a22fdceb08703965bd16dea09051fbeb31a04b5b6e72b846c"
            ],
            "version": "==5.0"
        },
        "entrypoints": {
            "hashes": [
                "sha256:589f874b313739ad35be6e0cd7efde2a4e9b6fea91edcc34e58ecbb8dbe56d19",
                "sha256:c70dd71abe5a8c85e55e12c19bd91ccfeec11a6e99044204511f9ed547d48451"
            ],
            "version": "==0.3"
        },
        "flake8": {
            "hashes": [
                "sha256:45681a117ecc81e870cbf1262835ae4af5e7a8b08e40b944a8a6e6b895914cfb",
                "sha256:49356e766643ad15072a789a20915d3c91dc89fd313ccd71802303fd67e4deca"
            ],
            "index": "pypi",
            "version": "==3.7.9"
        },
        "idna": {
            "hashes": [
                "sha256:c357b3f628cf53ae2c4c05627ecc484553142ca23264e593d327bcde5e9c3407",
                "sha256:ea8b7f6188e6fa117537c3df7da9fc686d485087abf6ac197f9c46432f7e4a3c"
            ],
            "version": "==2.8"
        },
        "mccabe": {
            "hashes": [
                "sha256:ab8a6258860da4b6677da4bd2fe5dc2c659cff31b3ee4f7f5d64e79735b80d42",
                "sha256:dd8d182285a0fe56bace7f45b5e7d1a6ebcbf524e8f3bd87eb0f125271b8831f"
            ],
            "version": "==0.6.1"
        },
        "pycodestyle": {
            "hashes": [
                "sha256:95a2219d12372f05704562a14ec30bc76b05a5b297b21a5dfe3f6fac3491ae56",
                "sha256:e40a936c9a450ad81df37f549d676d127b1b66000a6c500caa2b085bc0ca976c"
            ],
            "version": "==2.5.0"
        },
        "pyflakes": {
            "hashes": [
                "sha256:17dbeb2e3f4d772725c777fabc446d5634d1038f234e77343108ce445ea69ce0",
                "sha256:d976835886f8c5b31d47970ed689944a0262b5f3afa00a5a7b4dc81e5449f8a2"
            ],
            "version": "==2.1.1"
        },
        "python-coveralls": {
            "hashes": [
                "sha256:bfaf7811e7dc5628e83b6b162962a4e2485dbff184b30e49f380374ed1bcee55",
                "sha256:fb0ff49bb1551dac10b06bd55e9790287d898a0f1e2c959802235cae08dd0bff"
            ],
            "index": "pypi",
            "version": "==2.9.3"
        },
        "pyyaml": {
            "hashes": [
                "sha256:0e7f69397d53155e55d10ff68fdfb2cf630a35e6daf65cf0bdeaf04f127c09dc",
                "sha256:2e9f0b7c5914367b0916c3c104a024bb68f269a486b9d04a2e8ac6f6597b7803",
                "sha256:35ace9b4147848cafac3db142795ee42deebe9d0dad885ce643928e88daebdcc",
                "sha256:38a4f0d114101c58c0f3a88aeaa44d63efd588845c5a2df5290b73db8f246d15",
                "sha256:483eb6a33b671408c8529106df3707270bfacb2447bf8ad856a4b4f57f6e3075",
                "sha256:4b6be5edb9f6bb73680f5bf4ee08ff25416d1400fbd4535fe0069b2994da07cd",
                "sha256:7f38e35c00e160db592091751d385cd7b3046d6d51f578b29943225178257b31",
                "sha256:8100c896ecb361794d8bfdb9c11fce618c7cf83d624d73d5ab38aef3bc82d43f",
                "sha256:c0ee8eca2c582d29c3c2ec6e2c4f703d1b7f1fb10bc72317355a746057e7346c",
                "sha256:e4c015484ff0ff197564917b4b4246ca03f411b9bd7f16e02a2f586eb48b6d04",
                "sha256:ebc4ed52dcc93eeebeae5cf5deb2ae4347b3a81c3fa12b0b8c976544829396a4"
            ],
            "version": "==5.2"
        },
        "requests": {
            "hashes": [
                "sha256:11e007a8a2aa0323f5a921e9e6a2d7e4e67d9877e85773fba9ba6419025cbeb4",
                "sha256:9cf5292fcd0f598c671cfc1e0d7d1a7f13bb8085e9a590f48c010551dc6c4b31"
            ],
            "index": "pypi",
            "version": "==2.22.0"
        },
        "six": {
            "hashes": [
                "sha256:1f1b7d42e254082a9db6279deae68afb421ceba6158efa6131de7b3003ee93fd",
                "sha256:30f610279e8b2578cab6db20741130331735c781b56053c59c4076da27f06b66"
            ],
            "version": "==1.13.0"
        },
        "urllib3": {
            "hashes": [
                "sha256:a8a318824cc77d1fd4b2bec2ded92646630d7fe8619497b142c84a9e6f5a7293",
                "sha256:f3c5fd51747d450d4dcf6f923c81f78f811aab8205fda64b0aba34a4e48b0745"
            ],
            "markers": "python_version >= '3.4'",
            "version": "==1.25.7"
        }
    }
}<|MERGE_RESOLUTION|>--- conflicted
+++ resolved
@@ -1,11 +1,7 @@
 {
     "_meta": {
         "hash": {
-<<<<<<< HEAD
-            "sha256": "c7bf1357d2c81f2c6136cb4926d71f598feacb047f66548a97c927e49ec60f33"
-=======
             "sha256": "d665e122c0389dcfce85d8b798fe5218518919468991d6e157b1c6e4fe6992af"
->>>>>>> 85b9373a
         },
         "pipfile-spec": 6,
         "requires": {
