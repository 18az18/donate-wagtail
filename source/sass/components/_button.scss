.button {
    background-color: transparent;
    background-image: none;
    border: 0;
    box-shadow: none;

    &:hover {
        cursor: pointer;
    }
<<<<<<< HEAD

    &--primary {
        background-color: $color--primary;
        color: $color--white;
        transition: background-color $transition;

        &:hover {
            background-color: darken($color--primary, 5%);
        }

    }
}

.button-menu-toggle {
    position: relative;
    z-index: 10;
    display: block;
    width: 40px;
    height: 30px;
    margin-top: 5px;
    background: transparent;
    border: 0;
    transform: rotate(0deg);
    transition: $transition;

    &__line {
        position: absolute;
        left: 0;
        display: block;
        width: 100%;
        height: 4px;
        background: $color--white;
        opacity: 1;
        transform: rotate(0deg);
        transition: top, width, opacity, transform, left, $transition;

        &:nth-child(1) {
            top: 0;

            .is-open & {
                top: 10px;
                left: 50%;
                width: 0%;
            }
        }

        &:nth-child(2),
        &:nth-child(3) {
            top: 12px;
            opacity: 0.25;

            .is-open & {
                opacity: 1;
            }
        }

        &:nth-child(2) {
            .is-open & {
                transform: rotate(45deg);
            }
        }

        &:nth-child(3) {
            .is-open & {
                transform: rotate(-45deg);
            }
        }

        &:nth-child(4) {
            top: 24px;

            .is-open & {
                top: 10px;
                left: 50%;
                width: 0%;
            }
        }
    }
=======
>>>>>>> cad2e874
}<|MERGE_RESOLUTION|>--- conflicted
+++ resolved
@@ -7,7 +7,6 @@
     &:hover {
         cursor: pointer;
     }
-<<<<<<< HEAD
 
     &--primary {
         background-color: $color--primary;
@@ -19,73 +18,4 @@
         }
 
     }
-}
-
-.button-menu-toggle {
-    position: relative;
-    z-index: 10;
-    display: block;
-    width: 40px;
-    height: 30px;
-    margin-top: 5px;
-    background: transparent;
-    border: 0;
-    transform: rotate(0deg);
-    transition: $transition;
-
-    &__line {
-        position: absolute;
-        left: 0;
-        display: block;
-        width: 100%;
-        height: 4px;
-        background: $color--white;
-        opacity: 1;
-        transform: rotate(0deg);
-        transition: top, width, opacity, transform, left, $transition;
-
-        &:nth-child(1) {
-            top: 0;
-
-            .is-open & {
-                top: 10px;
-                left: 50%;
-                width: 0%;
-            }
-        }
-
-        &:nth-child(2),
-        &:nth-child(3) {
-            top: 12px;
-            opacity: 0.25;
-
-            .is-open & {
-                opacity: 1;
-            }
-        }
-
-        &:nth-child(2) {
-            .is-open & {
-                transform: rotate(45deg);
-            }
-        }
-
-        &:nth-child(3) {
-            .is-open & {
-                transform: rotate(-45deg);
-            }
-        }
-
-        &:nth-child(4) {
-            top: 24px;
-
-            .is-open & {
-                top: 10px;
-                left: 50%;
-                width: 0%;
-            }
-        }
-    }
-=======
->>>>>>> cad2e874
 }