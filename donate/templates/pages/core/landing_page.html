--- conflicted
+++ resolved
@@ -25,7 +25,6 @@
                     </div>
                 </div>
             </div>
-<<<<<<< HEAD
             <div class="layout__primary-col">
                 <div class="donate-form">
                     <header class="donate-form__header">
@@ -36,21 +35,6 @@
                     </header>
                     {% include "fragments/donate_form.html" %}
                 </div>
-=======
-        </div>
-        <div class="layout__primary-col">
-            <div class="donate-form">
-                <header class="donate-form__header">
-                    <h1 class="heading heading--primary heading--bottom-margin">
-                        {% trans "Donate now" %}
-                    </h1>
-
-                    <div class="donate-form__currency">
-                        {% render_form_field currency_form.currency %}
-                    </div>
-                </header>
-                {% include "fragments/donate_form.html" %}
->>>>>>> 0c81f535
             </div>
         </div>
     </div>
