--- conflicted
+++ resolved
@@ -6,13 +6,9 @@
 {% block template_name %}app--404{% endblock %}
 
 {% block content %}
-<<<<<<< HEAD
-<div class="layout">
-    <div class="layout__container">
-        <h1 class="heading heading--primary">Page not found</h1>
+    <div class="layout">
+        <div class="layout__container">
+            <h1 class="heading heading--primary">{% trans "Page not found" %}</h1>
+        </div>
     </div>
-</div>
-=======
-    <h1>{% trans "Page not found" %}</h1>
->>>>>>> 53bf2090
 {% endblock %}